--- conflicted
+++ resolved
@@ -95,11 +95,6 @@
         "syslog",
         "termios",
         "unicodedata",
-<<<<<<< HEAD
-=======
-        # Scheduled for deprecation
-        "audioop",
->>>>>>> de8ee2a3
     ]
 
     # Modules added in 3.8
